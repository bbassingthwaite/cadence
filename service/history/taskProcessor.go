// Copyright (c) 2020 Uber Technologies, Inc.
//
// Permission is hereby granted, free of charge, to any person obtaining a copy
// of this software and associated documentation files (the "Software"), to deal
// in the Software without restriction, including without limitation the rights
// to use, copy, modify, merge, publish, distribute, sublicense, and/or sell
// copies of the Software, and to permit persons to whom the Software is
// furnished to do so, subject to the following conditions:
//
// The above copyright notice and this permission notice shall be included in
// all copies or substantial portions of the Software.
//
// THE SOFTWARE IS PROVIDED "AS IS", WITHOUT WARRANTY OF ANY KIND, EXPRESS OR
// IMPLIED, INCLUDING BUT NOT LIMITED TO THE WARRANTIES OF MERCHANTABILITY,
// FITNESS FOR A PARTICULAR PURPOSE AND NONINFRINGEMENT. IN NO EVENT SHALL THE
// AUTHORS OR COPYRIGHT HOLDERS BE LIABLE FOR ANY CLAIM, DAMAGES OR OTHER
// LIABILITY, WHETHER IN AN ACTION OF CONTRACT, TORT OR OTHERWISE, ARISING FROM,
// OUT OF OR IN CONNECTION WITH THE SOFTWARE OR THE USE OR OTHER DEALINGS IN
// THE SOFTWARE.

package history

import (
	"sync"
	"time"

	workflow "github.com/uber/cadence/.gen/go/shared"
	"github.com/uber/cadence/common"
	"github.com/uber/cadence/common/backoff"
	"github.com/uber/cadence/common/cache"
	"github.com/uber/cadence/common/clock"
	"github.com/uber/cadence/common/log"
	"github.com/uber/cadence/common/log/tag"
	"github.com/uber/cadence/common/metrics"
	"github.com/uber/cadence/common/persistence"
)

type (
	taskProcessorOptions struct {
		queueSize   int
		workerCount int
	}

	taskInfo struct {
		processor taskExecutor
		task      queueTaskInfo

		attempt   int
		startTime time.Time
		logger    log.Logger

		// used by 2DC task life cycle
		// TODO remove when NDC task life cycle is implemented
		shouldProcessTask bool
	}

	taskProcessor struct {
		shard         ShardContext
		cache         *historyCache
		shutdownCh    chan struct{}
		tasksCh       chan *taskInfo
		config        *Config
		logger        log.Logger
		metricsClient metrics.Client
		timeSource    clock.TimeSource
		retryPolicy   backoff.RetryPolicy
		workerWG      sync.WaitGroup

		// worker coroutines notification
		workerNotificationChans []chan struct{}
		// duplicate numOfWorker from config.TimerTaskWorkerCount for dynamic config works correctly
		numOfWorker int
	}
)

func newTaskInfo(
	processor taskExecutor,
	task queueTaskInfo,
	logger log.Logger,
) *taskInfo {
	return &taskInfo{
		processor:         processor,
		task:              task,
		attempt:           0,
		startTime:         time.Now(), // used for metrics
		logger:            logger,
		shouldProcessTask: true,
	}
}

func newTaskProcessor(
	options taskProcessorOptions,
	shard ShardContext,
	historyCache *historyCache,
	logger log.Logger,
) *taskProcessor {

	workerNotificationChans := []chan struct{}{}
	for index := 0; index < options.workerCount; index++ {
		workerNotificationChans = append(workerNotificationChans, make(chan struct{}, 1))
	}

	base := &taskProcessor{
		shard:                   shard,
		cache:                   historyCache,
		shutdownCh:              make(chan struct{}),
		tasksCh:                 make(chan *taskInfo, options.queueSize),
		config:                  shard.GetConfig(),
		logger:                  logger,
		metricsClient:           shard.GetMetricsClient(),
		timeSource:              shard.GetTimeSource(),
		workerNotificationChans: workerNotificationChans,
		retryPolicy:             common.CreatePersistanceRetryPolicy(),
		numOfWorker:             options.workerCount,
	}

	return base
}

func (t *taskProcessor) start() {
	for i := 0; i < t.numOfWorker; i++ {
		t.workerWG.Add(1)
		notificationChan := t.workerNotificationChans[i]
		go t.taskWorker(notificationChan)
	}
<<<<<<< HEAD
	t.logger.Info("Queue task processor started.")
=======
	t.logger.Info("Task processor started.")
>>>>>>> de24a665
}

func (t *taskProcessor) stop() {
	close(t.shutdownCh)
	if success := common.AwaitWaitGroup(&t.workerWG, time.Minute); !success {
<<<<<<< HEAD
		t.logger.Warn("Queue task processor timed out on shutdown.")
	}
	t.logger.Info("Queue task processor shutdown.")
=======
		t.logger.Warn("Task processor timed out on shutdown.")
	}
	t.logger.Info("Task processor shutdown.")
>>>>>>> de24a665
}

func (t *taskProcessor) taskWorker(
	notificationChan chan struct{},
) {
	defer t.workerWG.Done()

	for {
		select {
		case <-t.shutdownCh:
			return
		case task, ok := <-t.tasksCh:
			if !ok {
				return
			}
			t.processTaskAndAck(notificationChan, task)
		}
	}
}

func (t *taskProcessor) retryTasks() {
	for _, workerNotificationChan := range t.workerNotificationChans {
		select {
		case workerNotificationChan <- struct{}{}:
		default:
		}
	}
}

func (t *taskProcessor) addTask(
	task *taskInfo,
) bool {
	// We have a timer to fire.
	select {
	case t.tasksCh <- task:
	case <-t.shutdownCh:
		return true
	}
	return false
}

func (t *taskProcessor) processTaskAndAck(
	notificationChan <-chan struct{},
	task *taskInfo,
) {

	var scope metrics.Scope
	var err error

FilterLoop:
	for {
		select {
		case <-t.shutdownCh:
			// this must return without ack
			return
		default:
			task.shouldProcessTask, err = task.processor.getTaskFilter()(task)
			if err == nil {
				break FilterLoop
			}
			time.Sleep(loadDomainEntryForTimerTaskRetryDelay)
		}
	}

	op := func() error {
		scope, err = t.processTaskOnce(notificationChan, task)
		err := t.handleTaskError(scope, task, notificationChan, err)
		if err != nil {
			task.attempt++
			if task.attempt >= t.config.TimerTaskMaxRetryCount() {
				scope.RecordTimer(metrics.TaskAttemptTimer, time.Duration(task.attempt))
				task.logger.Error("Critical error processing task, retrying.",
					tag.Error(err), tag.OperationCritical, tag.TaskType(task.task.GetTaskType()))
			}
		}
		return err
	}
	retryCondition := func(err error) bool {
		select {
		case <-t.shutdownCh:
			return false
		default:
			return true
		}
	}

	for {
		select {
		case <-t.shutdownCh:
			// this must return without ack
			return
		default:
			err = backoff.Retry(op, t.retryPolicy, retryCondition)
			if err == nil {
				t.ackTaskOnce(scope, task)
				return
			}
		}
	}
}

func (t *taskProcessor) processTaskOnce(
	notificationChan <-chan struct{},
	task *taskInfo,
) (metrics.Scope, error) {

	select {
	case <-notificationChan:
	default:
	}

	startTime := t.timeSource.Now()
	scopeIdx, err := task.processor.process(task)
	scope := t.metricsClient.Scope(scopeIdx).Tagged(t.getDomainTagByID(task.task.GetDomainID()))
	if task.shouldProcessTask {
		scope.IncCounter(metrics.TaskRequests)
		scope.RecordTimer(metrics.TaskProcessingLatency, time.Since(startTime))
	}

	return scope, err
}

func (t *taskProcessor) handleTaskError(
	scope metrics.Scope,
	task *taskInfo,
	notificationChan <-chan struct{},
	err error,
) error {

	if err == nil {
		return nil
	}

	if _, ok := err.(*workflow.EntityNotExistsError); ok {
		return nil
	}

	// this is a transient error
	if err == ErrTaskRetry {
		scope.IncCounter(metrics.TaskStandbyRetryCounter)
		<-notificationChan
		return err
	}

	if err == ErrTaskDiscarded {
		scope.IncCounter(metrics.TaskDiscarded)
		err = nil
	}

	// this is a transient error
	// TODO remove this error check special case
	//  since the new task life cycle will not give up until task processed / verified
	if _, ok := err.(*workflow.DomainNotActiveError); ok {
		if t.timeSource.Now().Sub(task.startTime) > 2*cache.DomainCacheRefreshInterval {
			scope.IncCounter(metrics.TaskNotActiveCounter)
			return nil
		}

		return err
	}

	scope.IncCounter(metrics.TaskFailures)

	if _, ok := err.(*persistence.CurrentWorkflowConditionFailedError); ok {
		task.logger.Error("More than 2 workflow are running.", tag.Error(err), tag.LifeCycleProcessingFailed)
		return nil
	}

	task.logger.Error("Fail to process task", tag.Error(err), tag.LifeCycleProcessingFailed)
	return err
}

func (t *taskProcessor) ackTaskOnce(
	scope metrics.Scope,
	task *taskInfo,
) {

	task.processor.complete(task)
	if task.shouldProcessTask {
		scope.RecordTimer(metrics.TaskAttemptTimer, time.Duration(task.attempt))
		scope.RecordTimer(metrics.TaskLatency, time.Since(task.startTime))
		scope.RecordTimer(metrics.TaskQueueLatency, time.Since(task.task.GetVisibilityTimestamp()))
	}
}

func (t *taskProcessor) getDomainTagByID(domainID string) metrics.Tag {
	domainName, err := t.shard.GetDomainCache().GetDomainName(domainID)
	if err != nil {
		t.logger.Error("Unable to get domainName", tag.Error(err))
		return metrics.DomainUnknownTag()
	}
	return metrics.DomainTag(domainName)
}<|MERGE_RESOLUTION|>--- conflicted
+++ resolved
@@ -123,25 +123,15 @@
 		notificationChan := t.workerNotificationChans[i]
 		go t.taskWorker(notificationChan)
 	}
-<<<<<<< HEAD
-	t.logger.Info("Queue task processor started.")
-=======
 	t.logger.Info("Task processor started.")
->>>>>>> de24a665
 }
 
 func (t *taskProcessor) stop() {
 	close(t.shutdownCh)
 	if success := common.AwaitWaitGroup(&t.workerWG, time.Minute); !success {
-<<<<<<< HEAD
-		t.logger.Warn("Queue task processor timed out on shutdown.")
-	}
-	t.logger.Info("Queue task processor shutdown.")
-=======
 		t.logger.Warn("Task processor timed out on shutdown.")
 	}
 	t.logger.Info("Task processor shutdown.")
->>>>>>> de24a665
 }
 
 func (t *taskProcessor) taskWorker(
